use super::Transform;
use crate::{
    config::{log_schema, DataType, GenerateConfig, TransformConfig, TransformDescription},
    event::Event,
    internal_events::{
        AwsCloudwatchLogsSubscriptionParserEventProcessed,
        AwsCloudwatchLogsSubscriptionParserFailedParse,
    },
    transforms::FunctionTransform,
};
use chrono::{serde::ts_milliseconds, DateTime, Utc};
use serde::{Deserialize, Serialize};
use std::iter;

#[derive(Deserialize, Serialize, Debug, Clone, Derivative)]
#[serde(deny_unknown_fields, default)]
#[derivative(Default)]
pub struct AwsCloudwatchLogsSubscriptionParserConfig {
    pub field: Option<String>,
}

inventory::submit! {
    TransformDescription::new::<AwsCloudwatchLogsSubscriptionParserConfig>("aws_cloudwatch_logs_subscription_parser")
}

#[async_trait::async_trait]
#[typetag::serde(name = "aws_cloudwatch_logs_subscription_parser")]
impl TransformConfig for AwsCloudwatchLogsSubscriptionParserConfig {
<<<<<<< HEAD
    async fn build(&self, _cx: TransformContext) -> crate::Result<Transform> {
        Ok(Transform::function(
            AwsCloudwatchLogsSubscriptionParser::from(self.clone()),
        ))
=======
    async fn build(&self) -> crate::Result<Box<dyn Transform>> {
        Ok(Box::new(AwsCloudwatchLogsSubscriptionParser::from(
            self.clone(),
        )))
>>>>>>> 8d68f999
    }

    fn input_type(&self) -> DataType {
        DataType::Log
    }

    fn output_type(&self) -> DataType {
        DataType::Log
    }

    fn transform_type(&self) -> &'static str {
        "aws_cloudwatch_logs_subscription_parser"
    }
}

impl GenerateConfig for AwsCloudwatchLogsSubscriptionParserConfig {
    fn generate_config() -> toml::Value {
        toml::Value::try_from(Self { field: None }).unwrap()
    }
}

#[derive(Clone, Debug)]
pub struct AwsCloudwatchLogsSubscriptionParser {
    field: String,
}

impl From<AwsCloudwatchLogsSubscriptionParserConfig> for AwsCloudwatchLogsSubscriptionParser {
    fn from(
        config: AwsCloudwatchLogsSubscriptionParserConfig,
    ) -> AwsCloudwatchLogsSubscriptionParser {
        AwsCloudwatchLogsSubscriptionParser {
            field: config
                .field
                .unwrap_or_else(|| log_schema().message_key().to_string()),
        }
    }
}

impl FunctionTransform for AwsCloudwatchLogsSubscriptionParser {
    fn transform(&mut self, output: &mut Vec<Event>, event: Event) {
        let log = event.as_log();

        emit!(AwsCloudwatchLogsSubscriptionParserEventProcessed);

        let message = log
            .get(&self.field)
            .map(|s| s.as_bytes())
            .and_then(|to_parse| {
                serde_json::from_slice::<AwsCloudWatchLogsSubscriptionMessage>(&to_parse)
                    .map_err(|error| {
                        emit!(AwsCloudwatchLogsSubscriptionParserFailedParse { error })
                    })
                    .ok()
            });

        let events = message
            .map(|m| subscription_event_to_events(&event, m))
            .unwrap_or_else(|| Box::new(iter::empty()));

        output.extend(events);
    }
}

fn subscription_event_to_events<'a>(
    event: &'a Event,
    message: AwsCloudWatchLogsSubscriptionMessage,
) -> Box<dyn Iterator<Item = Event> + 'a> {
    match message.message_type {
        AwsCloudWatchLogsSubscriptionMessageType::ControlMessage => {
            Box::new(iter::empty::<Event>()) as Box<dyn Iterator<Item = Event> + 'a>
        }
        AwsCloudWatchLogsSubscriptionMessageType::DataMessage => {
            let log_group = message.log_group;
            let log_stream = message.log_stream;
            let owner = message.owner;
            let subscription_filters = message.subscription_filters;

            Box::new(message.log_events.into_iter().map(move |log_event| {
                let mut event = event.clone();
                let log = event.as_mut_log();

                log.insert(log_schema().message_key(), log_event.message);
                log.insert(log_schema().timestamp_key(), log_event.timestamp);
                log.insert("id", log_event.id);
                log.insert("log_group", log_group.clone());
                log.insert("log_stream", log_stream.clone());
                log.insert("subscription_filters", subscription_filters.clone());
                log.insert("owner", owner.clone());

                event
            })) as Box<dyn Iterator<Item = Event> + 'a>
        }
    }
}

#[derive(Debug, Deserialize)]
#[serde(rename_all = "SCREAMING_SNAKE_CASE")]
enum AwsCloudWatchLogsSubscriptionMessageType {
    ControlMessage,
    DataMessage,
}

#[derive(Debug, Deserialize)]
#[serde(rename_all = "camelCase")]
struct AwsCloudWatchLogsSubscriptionMessage {
    owner: String,
    message_type: AwsCloudWatchLogsSubscriptionMessageType,
    log_group: String,
    log_stream: String,
    subscription_filters: Vec<String>,
    log_events: Vec<AwsCloudWatchLogEvent>,
}

#[derive(Debug, Deserialize)]
struct AwsCloudWatchLogEvent {
    id: String,
    #[serde(with = "ts_milliseconds")]
    timestamp: DateTime<Utc>,
    message: String,
}

#[cfg(test)]
mod test {
    use super::*;
    use crate::{event::Event, log_event};
    use chrono::{TimeZone, Utc};
    use pretty_assertions::assert_eq;

    #[test]
    fn generate_config() {
        crate::test_util::test_generate_config::<AwsCloudwatchLogsSubscriptionParserConfig>();
    }

    #[test]
    fn aws_cloudwatch_logs_subscription_parser_emits_events() {
        let mut parser =
            AwsCloudwatchLogsSubscriptionParser::from(AwsCloudwatchLogsSubscriptionParserConfig {
                field: None,
            });

        let mut event = Event::from(
            r#"
{
  "messageType": "DATA_MESSAGE",
  "owner": "071959437513",
  "logGroup": "/jesse/test",
  "logStream": "test",
  "subscriptionFilters": [
    "Destination"
  ],
  "logEvents": [
    {
      "id": "35683658089614582423604394983260738922885519999578275840",
      "timestamp": 1600110569039,
      "message": "{\"bytes\":26780,\"datetime\":\"14/Sep/2020:11:45:41 -0400\",\"host\":\"157.130.216.193\",\"method\":\"PUT\",\"protocol\":\"HTTP/1.0\",\"referer\":\"https://www.principalcross-platform.io/markets/ubiquitous\",\"request\":\"/expedite/convergence\",\"source_type\":\"stdin\",\"status\":301,\"user-identifier\":\"-\"}"
    },
    {
      "id": "35683658089659183914001456229543810359430816722590236673",
      "timestamp": 1600110569041,
      "message": "{\"bytes\":17707,\"datetime\":\"14/Sep/2020:11:45:41 -0400\",\"host\":\"109.81.244.252\",\"method\":\"GET\",\"protocol\":\"HTTP/2.0\",\"referer\":\"http://www.investormission-critical.io/24/7/vortals\",\"request\":\"/scale/functionalities/optimize\",\"source_type\":\"stdin\",\"status\":502,\"user-identifier\":\"feeney1708\"}"
    }
  ]
}
"#,
        );
        let log = event.as_mut_log();
        log.insert("keep", "field");

        let mut output: Vec<Event> = Vec::new();

        parser.transform(&mut output, event);

        assert_eq!(
            output,
            vec![
                log_event! {
                    "id" => "35683658089614582423604394983260738922885519999578275840",
                    "message"=> r#"{"bytes":26780,"datetime":"14/Sep/2020:11:45:41 -0400","host":"157.130.216.193","method":"PUT","protocol":"HTTP/1.0","referer":"https://www.principalcross-platform.io/markets/ubiquitous","request":"/expedite/convergence","source_type":"stdin","status":301,"user-identifier":"-"}"#,
                    "timestamp" => Utc.timestamp(1600110569, 39000000),
                    "log_group" => "/jesse/test",
                    "log_stream" => "test",
                    "owner" => "071959437513",
                    "subscription_filters" => vec![ "Destination" ],
                    "keep" => "field",
                },
                log_event! {
                    "id" => "35683658089659183914001456229543810359430816722590236673",
                    "message" => r#"{"bytes":17707,"datetime":"14/Sep/2020:11:45:41 -0400","host":"109.81.244.252","method":"GET","protocol":"HTTP/2.0","referer":"http://www.investormission-critical.io/24/7/vortals","request":"/scale/functionalities/optimize","source_type":"stdin","status":502,"user-identifier":"feeney1708"}"#,
                    "timestamp" => Utc.timestamp(1600110569, 41000000),
                    "log_group" => "/jesse/test",
                    "log_stream" => "test",
                    "owner" => "071959437513",
                    "subscription_filters" => vec![ "Destination" ],
                    "keep" => "field",
                },
            ]
        )
    }

    #[test]
    fn aws_cloudwatch_logs_subscription_parser_ignores_control_messages() {
        let mut parser =
            AwsCloudwatchLogsSubscriptionParser::from(AwsCloudwatchLogsSubscriptionParserConfig {
                field: None,
            });

        let event = Event::from(
            r#"
{
  "messageType": "CONTROL_MESSAGE",
  "owner": "CloudwatchLogs",
  "logGroup": "",
  "logStream": "",
  "subscriptionFilters": [],
  "logEvents": [
    {
      "id": "",
      "timestamp": 1600110003794,
      "message": "CWL CONTROL MESSAGE: Checking health of destination Firehose."
    }
  ]
}
"#,
        );

        let mut output: Vec<Event> = Vec::new();

        parser.transform(&mut output, event);

        assert_eq!(output, vec![]);
    }
}<|MERGE_RESOLUTION|>--- conflicted
+++ resolved
@@ -26,17 +26,10 @@
 #[async_trait::async_trait]
 #[typetag::serde(name = "aws_cloudwatch_logs_subscription_parser")]
 impl TransformConfig for AwsCloudwatchLogsSubscriptionParserConfig {
-<<<<<<< HEAD
-    async fn build(&self, _cx: TransformContext) -> crate::Result<Transform> {
+    async fn build(&self) -> crate::Result<Transform> {
         Ok(Transform::function(
             AwsCloudwatchLogsSubscriptionParser::from(self.clone()),
         ))
-=======
-    async fn build(&self) -> crate::Result<Box<dyn Transform>> {
-        Ok(Box::new(AwsCloudwatchLogsSubscriptionParser::from(
-            self.clone(),
-        )))
->>>>>>> 8d68f999
     }
 
     fn input_type(&self) -> DataType {
