use super::util::MultilineConfig;
use crate::{
    config::{log_schema, DataType, GlobalOptions, SourceConfig, SourceDescription},
    event::{Event, LookupBuf},
    internal_events::{FileEventReceived, FileOpen, FileSourceInternalEventsEmitter},
    line_agg::{self, LineAgg},
    shutdown::ShutdownSignal,
    trace::{current_span, Instrument},
    Pipeline,
};
use bytes::Bytes;
use chrono::Utc;
use file_source::{
    paths_provider::glob::{Glob, MatchOptions},
    FileServer, FingerprintStrategy, Fingerprinter,
};
use futures::{
    future::TryFutureExt,
    stream::{Stream, StreamExt},
    SinkExt,
};
use regex::bytes::Regex;
use serde::{Deserialize, Serialize};
use snafu::{ResultExt, Snafu};
use std::convert::TryInto;
use std::path::PathBuf;
use std::time::Duration;
use tokio::task::spawn_blocking;

#[derive(Debug, Snafu)]
enum BuildError {
    #[snafu(display("data_dir option required, but not given here or globally"))]
    NoDataDir,
    #[snafu(display(
        "could not create subdirectory {:?} inside of data_dir {:?}",
        subdir,
        data_dir
    ))]
    MakeSubdirectoryError {
        subdir: PathBuf,
        data_dir: PathBuf,
        source: std::io::Error,
    },
    #[snafu(display("data_dir {:?} does not exist", data_dir))]
    MissingDataDir { data_dir: PathBuf },
    #[snafu(display("data_dir {:?} is not writable", data_dir))]
    DataDirNotWritable { data_dir: PathBuf },
    #[snafu(display(
        "message_start_indicator {:?} is not a valid regex: {}",
        indicator,
        source
    ))]
    InvalidMessageStartIndicator {
        indicator: String,
        source: regex::Error,
    },
}

#[derive(Deserialize, Serialize, Debug, PartialEq)]
#[serde(deny_unknown_fields, default)]
pub struct FileConfig {
    pub include: Vec<PathBuf>,
    pub exclude: Vec<PathBuf>,
    pub file_key: Option<LookupBuf>,
    pub start_at_beginning: bool,
    pub ignore_older: Option<u64>, // secs
    #[serde(default = "default_max_line_bytes")]
    pub max_line_bytes: usize,
    pub host_key: Option<LookupBuf>,
    pub data_dir: Option<PathBuf>,
    pub glob_minimum_cooldown: u64, // millis
    // Deprecated name
    #[serde(alias = "fingerprinting")]
    pub fingerprint: FingerprintConfig,
    pub message_start_indicator: Option<String>,
    pub multi_line_timeout: u64, // millis
    pub multiline: Option<MultilineConfig>,
    pub max_read_bytes: usize,
    pub oldest_first: bool,
    pub remove_after: Option<u64>,
}

#[derive(Deserialize, Serialize, Clone, Debug, PartialEq)]
#[serde(tag = "strategy", rename_all = "snake_case")]
pub enum FingerprintConfig {
    Checksum {
        // Deprecated name
        #[serde(alias = "fingerprint_bytes")]
        bytes: usize,
        ignored_header_bytes: usize,
    },
    #[serde(rename = "device_and_inode")]
    DevInode,
}

impl From<FingerprintConfig> for FingerprintStrategy {
    fn from(config: FingerprintConfig) -> FingerprintStrategy {
        match config {
            FingerprintConfig::Checksum {
                bytes,
                ignored_header_bytes,
            } => FingerprintStrategy::Checksum {
                bytes,
                ignored_header_bytes,
            },
            FingerprintConfig::DevInode => FingerprintStrategy::DevInode,
        }
    }
}

fn default_max_line_bytes() -> usize {
    bytesize::kib(100u64) as usize
}

impl Default for FileConfig {
    fn default() -> Self {
        Self {
            include: vec![],
            exclude: vec![],
            file_key: Some(LookupBuf::from("file")),
            start_at_beginning: false,
            ignore_older: None,
            max_line_bytes: default_max_line_bytes(),
            fingerprint: FingerprintConfig::Checksum {
                bytes: 256,
                ignored_header_bytes: 0,
            },
            host_key: None,
            data_dir: None,
            glob_minimum_cooldown: 1000, // millis
            message_start_indicator: None,
            multi_line_timeout: 1000, // millis
            multiline: None,
            max_read_bytes: 2048,
            oldest_first: false,
            remove_after: None,
        }
    }
}

inventory::submit! {
    SourceDescription::new::<FileConfig>("file")
}

impl_generate_config_from_default!(FileConfig);

#[async_trait::async_trait]
#[typetag::serde(name = "file")]
impl SourceConfig for FileConfig {
    async fn build(
        &self,
        name: &str,
        globals: &GlobalOptions,
        shutdown: ShutdownSignal,
        out: Pipeline,
    ) -> crate::Result<super::Source> {
        // add the source name as a subdir, so that multiple sources can
        // operate within the same given data_dir (e.g. the global one)
        // without the file servers' checkpointers interfering with each
        // other
        let data_dir = globals.resolve_and_make_data_subdir(self.data_dir.as_ref(), name)?;

        // Clippy rule, because async_trait?
        #[allow(clippy::suspicious_else_formatting)]
        {
            if let Some(ref config) = self.multiline {
                let _: line_agg::Config = config.try_into()?;
            }

            if let Some(ref indicator) = self.message_start_indicator {
                Regex::new(indicator)
                    .with_context(|| InvalidMessageStartIndicator { indicator })?;
            }
        }

        Ok(file_source(self, data_dir, shutdown, out))
    }

    fn output_type(&self) -> DataType {
        DataType::Log
    }

    fn source_type(&self) -> &'static str {
        "file"
    }
}

pub fn file_source(
    config: &FileConfig,
    data_dir: PathBuf,
    shutdown: ShutdownSignal,
    mut out: Pipeline,
) -> super::Source {
    let ignore_before = config
        .ignore_older
        .map(|secs| Utc::now() - chrono::Duration::seconds(secs as i64));
    let glob_minimum_cooldown = Duration::from_millis(config.glob_minimum_cooldown);

    let paths_provider = Glob::new(&config.include, &config.exclude, MatchOptions::default())
        .expect("invalid glob patterns");

    let file_server = FileServer {
        paths_provider,
        max_read_bytes: config.max_read_bytes,
        start_at_beginning: config.start_at_beginning,
        ignore_before,
        max_line_bytes: config.max_line_bytes,
        data_dir,
        glob_minimum_cooldown,
        fingerprinter: Fingerprinter {
            strategy: config.fingerprint.clone().into(),
            max_line_length: config.max_line_bytes,
            ignore_not_found: false,
        },
        oldest_first: config.oldest_first,
        remove_after: config.remove_after.map(Duration::from_secs),
        emitter: FileSourceInternalEventsEmitter,
        handle: tokio::runtime::Handle::current(),
    };

    let file_key = config.file_key.clone();
    let host_key = config
        .host_key
        .clone()
        .unwrap_or_else(|| log_schema().host_key().clone());
    let hostname = crate::get_hostname().ok();

    let include = config.include.clone();
    let exclude = config.exclude.clone();
    let multiline_config = config.multiline.clone();
    let message_start_indicator = config.message_start_indicator.clone();
    let multi_line_timeout = config.multi_line_timeout;

    Box::pin(async move {
        info!(message = "Starting file server.", include = ?include, exclude = ?exclude);

        // sizing here is just a guess
        let (tx, rx) = futures::channel::mpsc::channel::<Vec<(Bytes, String)>>(2);
        let rx = rx.map(futures::stream::iter).flatten();

        let messages: Box<dyn Stream<Item = (Bytes, String)> + Send + std::marker::Unpin> =
            if let Some(ref multiline_config) = multiline_config {
                wrap_with_line_agg(
                    rx,
                    multiline_config.try_into().unwrap(), // validated in build
                )
            } else if let Some(msi) = message_start_indicator {
                wrap_with_line_agg(
                    rx,
                    line_agg::Config::for_legacy(
                        Regex::new(&msi).unwrap(), // validated in build
                        multi_line_timeout,
                    ),
                )
            } else {
                Box::new(rx)
            };

        // Once file server ends this will run until it has finished processing remaining
        // logs in the queue.
        let span = current_span();
        let span2 = span.clone();
        let mut messages = messages
            .map(move |(msg, file): (Bytes, String)| {
                let _enter = span2.enter();
                create_event(msg, file, &host_key, &hostname, &file_key)
            })
            .map(Ok);
        tokio::spawn(async move { out.send_all(&mut messages).instrument(span).await });

        let span = info_span!("file_server");
        spawn_blocking(move || {
            let _enter = span.enter();
            let result = file_server.run(tx, shutdown);
            emit!(FileOpen { count: 0 });
            // Panic if we encounter any error originating from the file server.
            // We're at the `spawn_blocking` call, the panic will be caught and
            // passed to the `JoinHandle` error, similar to the usual threads.
            result.unwrap();
        })
        .map_err(|error| error!(message="File server unexpectedly stopped.", %error))
        .await
    })
}

fn wrap_with_line_agg(
    rx: impl Stream<Item = (Bytes, String)> + Send + std::marker::Unpin + 'static,
    config: line_agg::Config,
) -> Box<dyn Stream<Item = (Bytes, String)> + Send + std::marker::Unpin + 'static> {
    let logic = line_agg::Logic::new(config);
    Box::new(
        LineAgg::new(rx.map(|(line, src)| (src, line, ())), logic)
            .map(|(src, line, _context)| (line, src)),
    )
}

fn create_event<'a>(
    line: Bytes,
    file: String,
    host_key: &LookupBuf,
    hostname: &Option<String>,
    file_key: &'a Option<LookupBuf>,
) -> Event {
    emit!(FileEventReceived {
        file: &file,
        byte_size: line.len(),
    });

    let mut event = Event::from(line);

    // Add source type
    event
        .as_mut_log()
        .insert(log_schema().source_type_key().clone(), Bytes::from("file"));

    if let Some(file_key) = &file_key {
        event.as_mut_log().insert(file_key.clone(), file);
    }

    if let Some(hostname) = &hostname {
        event
            .as_mut_log()
            .insert(host_key.clone(), hostname.clone());
    }

    event
}

#[cfg(test)]
mod tests {
    use super::*;
<<<<<<< HEAD
    use crate::{
        config::Config,
        event::{Lookup, LookupBuf},
        shutdown::ShutdownSignal,
        sources::file,
    };
    use futures01::Stream;
=======
    use crate::{config::Config, shutdown::ShutdownSignal, sources::file};
>>>>>>> 9052239a
    use pretty_assertions::assert_eq;
    use std::{
        collections::HashSet,
        fs::{self, File},
        future::Future,
        io::{Seek, Write},
    };

    use tempfile::tempdir;
    use tokio::time::{delay_for, timeout, Duration};

    #[test]
    fn generate_config() {
        crate::test_util::test_generate_config::<FileConfig>();
    }

    fn test_default_file_config(dir: &tempfile::TempDir) -> file::FileConfig {
        file::FileConfig {
            fingerprint: FingerprintConfig::Checksum {
                bytes: 8,
                ignored_header_bytes: 0,
            },
            data_dir: Some(dir.path().to_path_buf()),
            glob_minimum_cooldown: 0, // millis
            ..Default::default()
        }
    }

    async fn wait_with_timeout<F, R>(future: F) -> R
    where
        F: Future<Output = R> + Send + 'static,
        R: Send + 'static,
    {
        timeout(Duration::from_secs(5), future)
            .await
            .unwrap_or_else(|_| {
                panic!("Unclosed channel: may indicate file-server could not shutdown gracefully.")
            })
    }

    async fn sleep_500_millis() {
        delay_for(Duration::from_millis(500)).await;
    }

    #[test]
    fn parse_config() {
        let config: FileConfig = toml::from_str(
            r#"
        "#,
        )
        .unwrap();
        assert_eq!(config, FileConfig::default());
        assert_eq!(
            config.fingerprint,
            FingerprintConfig::Checksum {
                bytes: 256,
                ignored_header_bytes: 0,
            }
        );

        let config: FileConfig = toml::from_str(
            r#"
        [fingerprint]
        strategy = "device_and_inode"
        "#,
        )
        .unwrap();
        assert_eq!(config.fingerprint, FingerprintConfig::DevInode);

        let config: FileConfig = toml::from_str(
            r#"
        [fingerprint]
        strategy = "checksum"
        bytes = 128
        ignored_header_bytes = 512
        "#,
        )
        .unwrap();
        assert_eq!(
            config.fingerprint,
            FingerprintConfig::Checksum {
                bytes: 128,
                ignored_header_bytes: 512,
            }
        );
    }

    #[test]
    fn resolve_data_dir() {
        let global_dir = tempdir().unwrap();
        let local_dir = tempdir().unwrap();

        let mut config = Config::default();
        config.global.data_dir = global_dir.into_path().into();

        // local path given -- local should win
        let res = config
            .global
            .resolve_and_validate_data_dir(test_default_file_config(&local_dir).data_dir.as_ref())
            .unwrap();
        assert_eq!(res, local_dir.path());

        // no local path given -- global fallback should be in effect
        let res = config.global.resolve_and_validate_data_dir(None).unwrap();
        assert_eq!(res, config.global.data_dir.unwrap());
    }

    #[test]
    fn file_create_event() {
        let line = Bytes::from("hello world");
        let file = "some_file.rs".to_string();
        let host_key = LookupBuf::from("host");
        let hostname = Some("Some.Machine".to_string());
        let file_key = Some(LookupBuf::from("file"));

        let event = create_event(line, file, &host_key, &hostname, &file_key);
        let log = event.into_log();

        assert_eq!(log[Lookup::from("file")], "some_file.rs".into());
        assert_eq!(log[Lookup::from("host")], "Some.Machine".into());
        assert_eq!(log[log_schema().message_key()], "hello world".into());
        assert_eq!(log[log_schema().source_type_key()], "file".into());
    }

    #[tokio::test]
    async fn file_happy_path() {
        let n = 5;
        let (tx, rx) = Pipeline::new_test();
        let (trigger_shutdown, shutdown, _) = ShutdownSignal::new_wired();

        let dir = tempdir().unwrap();
        let config = file::FileConfig {
            include: vec![dir.path().join("*")],
            ..test_default_file_config(&dir)
        };

        let source = file::file_source(&config, config.data_dir.clone().unwrap(), shutdown, tx);
        tokio::spawn(source);

        let path1 = dir.path().join("file1");
        let path2 = dir.path().join("file2");
        let mut file1 = File::create(&path1).unwrap();
        let mut file2 = File::create(&path2).unwrap();

        sleep_500_millis().await; // The files must be observed at their original lengths before writing to them

        for i in 0..n {
            writeln!(&mut file1, "hello {}", i).unwrap();
            writeln!(&mut file2, "goodbye {}", i).unwrap();
        }

        sleep_500_millis().await;

        drop(trigger_shutdown);

        let received = wait_with_timeout(rx.collect::<Vec<_>>()).await;

        let mut hello_i = 0;
        let mut goodbye_i = 0;

        for event in received {
            let line = event.as_log()[log_schema().message_key()].to_string_lossy();
            if line.starts_with("hello") {
                assert_eq!(line, format!("hello {}", hello_i));
                assert_eq!(
                    event.as_log()[Lookup::from("file")].to_string_lossy(),
                    path1.to_str().unwrap()
                );
                hello_i += 1;
            } else {
                assert_eq!(line, format!("goodbye {}", goodbye_i));
                assert_eq!(
                    event.as_log()[Lookup::from("file")].to_string_lossy(),
                    path2.to_str().unwrap()
                );
                goodbye_i += 1;
            }
        }
        assert_eq!(hello_i, n);
        assert_eq!(goodbye_i, n);
    }

    #[tokio::test]
    async fn file_truncate() {
        let n = 5;
        let (tx, rx) = Pipeline::new_test();
        let (trigger_shutdown, shutdown, _) = ShutdownSignal::new_wired();

        let dir = tempdir().unwrap();
        let config = file::FileConfig {
            include: vec![dir.path().join("*")],
            ..test_default_file_config(&dir)
        };
        let source = file::file_source(&config, config.data_dir.clone().unwrap(), shutdown, tx);
        tokio::spawn(source);

        let path = dir.path().join("file");
        let mut file = File::create(&path).unwrap();

        sleep_500_millis().await; // The files must be observed at its original length before writing to it

        for i in 0..n {
            writeln!(&mut file, "pretrunc {}", i).unwrap();
        }

        sleep_500_millis().await; // The writes must be observed before truncating

        file.set_len(0).unwrap();
        file.seek(std::io::SeekFrom::Start(0)).unwrap();

        sleep_500_millis().await; // The truncate must be observed before writing again

        for i in 0..n {
            writeln!(&mut file, "posttrunc {}", i).unwrap();
        }

        sleep_500_millis().await;

        drop(trigger_shutdown);

        let received = wait_with_timeout(rx.collect::<Vec<_>>()).await;

        let mut i = 0;
        let mut pre_trunc = true;

        for event in received {
            assert_eq!(
                event.as_log()[Lookup::from("file")].to_string_lossy(),
                path.to_str().unwrap()
            );

            let line = event.as_log()[log_schema().message_key()].to_string_lossy();

            if pre_trunc {
                assert_eq!(line, format!("pretrunc {}", i));
            } else {
                assert_eq!(line, format!("posttrunc {}", i));
            }

            i += 1;
            if i == n {
                i = 0;
                pre_trunc = false;
            }
        }
    }

    #[tokio::test]
    async fn file_rotate() {
        let n = 5;
        let (tx, rx) = Pipeline::new_test();
        let (trigger_shutdown, shutdown, _) = ShutdownSignal::new_wired();

        let dir = tempdir().unwrap();
        let config = file::FileConfig {
            include: vec![dir.path().join("*")],
            ..test_default_file_config(&dir)
        };
        let source = file::file_source(&config, config.data_dir.clone().unwrap(), shutdown, tx);
        tokio::spawn(source);

        let path = dir.path().join("file");
        let archive_path = dir.path().join("file");
        let mut file = File::create(&path).unwrap();

        sleep_500_millis().await; // The files must be observed at its original length before writing to it

        for i in 0..n {
            writeln!(&mut file, "prerot {}", i).unwrap();
        }

        sleep_500_millis().await; // The writes must be observed before rotating

        fs::rename(&path, archive_path).expect("could not rename");
        let mut file = File::create(&path).unwrap();

        sleep_500_millis().await; // The rotation must be observed before writing again

        for i in 0..n {
            writeln!(&mut file, "postrot {}", i).unwrap();
        }

        sleep_500_millis().await;

        drop(trigger_shutdown);

        let received = wait_with_timeout(rx.collect::<Vec<_>>()).await;

        let mut i = 0;
        let mut pre_rot = true;

        for event in received {
            assert_eq!(
                event.as_log()[Lookup::from("file")].to_string_lossy(),
                path.to_str().unwrap()
            );

            let line = event.as_log()[log_schema().message_key()].to_string_lossy();

            if pre_rot {
                assert_eq!(line, format!("prerot {}", i));
            } else {
                assert_eq!(line, format!("postrot {}", i));
            }

            i += 1;
            if i == n {
                i = 0;
                pre_rot = false;
            }
        }
    }

    #[tokio::test]
    async fn file_multiple_paths() {
        let n = 5;
        let (tx, rx) = Pipeline::new_test();
        let (trigger_shutdown, shutdown, _) = ShutdownSignal::new_wired();

        let dir = tempdir().unwrap();
        let config = file::FileConfig {
            include: vec![dir.path().join("*.txt"), dir.path().join("a.*")],
            exclude: vec![dir.path().join("a.*.txt")],
            ..test_default_file_config(&dir)
        };

        let source = file::file_source(&config, config.data_dir.clone().unwrap(), shutdown, tx);
        tokio::spawn(source);

        let path1 = dir.path().join("a.txt");
        let path2 = dir.path().join("b.txt");
        let path3 = dir.path().join("a.log");
        let path4 = dir.path().join("a.ignore.txt");
        let mut file1 = File::create(&path1).unwrap();
        let mut file2 = File::create(&path2).unwrap();
        let mut file3 = File::create(&path3).unwrap();
        let mut file4 = File::create(&path4).unwrap();

        sleep_500_millis().await; // The files must be observed at their original lengths before writing to them

        for i in 0..n {
            writeln!(&mut file1, "1 {}", i).unwrap();
            writeln!(&mut file2, "2 {}", i).unwrap();
            writeln!(&mut file3, "3 {}", i).unwrap();
            writeln!(&mut file4, "4 {}", i).unwrap();
        }

        sleep_500_millis().await;

        drop(trigger_shutdown);

        let received = wait_with_timeout(rx.collect::<Vec<_>>()).await;

        let mut is = [0; 3];

        for event in received {
            let line = event.as_log()[log_schema().message_key()].to_string_lossy();
            let mut split = line.split(' ');
            let file = split.next().unwrap().parse::<usize>().unwrap();
            assert_ne!(file, 4);
            let i = split.next().unwrap().parse::<usize>().unwrap();

            assert_eq!(is[file - 1], i);
            is[file - 1] += 1;
        }

        assert_eq!(is, [n as usize; 3]);
    }

    #[tokio::test]
    async fn file_file_key() {
        // Default
        {
            let (trigger_shutdown, shutdown, shutdown_done) = ShutdownSignal::new_wired();

            let (tx, rx) = Pipeline::new_test();
            let dir = tempdir().unwrap();
            let config = file::FileConfig {
                include: vec![dir.path().join("*")],
                ..test_default_file_config(&dir)
            };

            let source = file::file_source(&config, config.data_dir.clone().unwrap(), shutdown, tx);
            tokio::spawn(source);

            let path = dir.path().join("file");
            let mut file = File::create(&path).unwrap();

            sleep_500_millis().await;

            writeln!(&mut file, "hello there").unwrap();

            sleep_500_millis().await;

            drop(trigger_shutdown);
            shutdown_done.await;

            let received = wait_with_timeout(rx.into_future()).await.0.unwrap();
            assert_eq!(
                received.as_log()[Lookup::from("file")].to_string_lossy(),
                path.to_str().unwrap()
            );
        }

        // Custom
        {
            let (trigger_shutdown, shutdown, shutdown_done) = ShutdownSignal::new_wired();

            let (tx, rx) = Pipeline::new_test();
            let dir = tempdir().unwrap();
            let config = file::FileConfig {
                include: vec![dir.path().join("*")],
                file_key: Some(LookupBuf::from("source")),
                ..test_default_file_config(&dir)
            };

            let source = file::file_source(&config, config.data_dir.clone().unwrap(), shutdown, tx);
            tokio::spawn(source);

            let path = dir.path().join("file");
            let mut file = File::create(&path).unwrap();

            sleep_500_millis().await;

            writeln!(&mut file, "hello there").unwrap();

            sleep_500_millis().await;

            drop(trigger_shutdown);
            shutdown_done.await;

            let received = wait_with_timeout(rx.into_future()).await.0.unwrap();
            assert_eq!(
                received.as_log()[Lookup::from("source")].to_string_lossy(),
                path.to_str().unwrap()
            );
        }

        // Hidden
        {
            let (trigger_shutdown, shutdown, shutdown_done) = ShutdownSignal::new_wired();

            let (tx, rx) = Pipeline::new_test();
            let dir = tempdir().unwrap();
            let config = file::FileConfig {
                include: vec![dir.path().join("*")],
                file_key: None,
                ..test_default_file_config(&dir)
            };

            let source = file::file_source(&config, config.data_dir.clone().unwrap(), shutdown, tx);
            tokio::spawn(source);

            let path = dir.path().join("file");
            let mut file = File::create(&path).unwrap();

            sleep_500_millis().await;

            writeln!(&mut file, "hello there").unwrap();

            sleep_500_millis().await;

            drop(trigger_shutdown);
            shutdown_done.await;

            let received = wait_with_timeout(rx.into_future()).await.0.unwrap();
            assert_eq!(
                received.as_log().keys(true).collect::<HashSet<_>>(),
                vec![
                    log_schema().host_key().clone_lookup(),
                    log_schema().message_key().clone_lookup(),
                    log_schema().timestamp_key().clone_lookup(),
                    log_schema().source_type_key().clone_lookup()
                ]
                .into_iter()
                .collect::<HashSet<_>>()
            );
        }
    }

    #[tokio::test]
    async fn file_start_position_server_restart() {
        let dir = tempdir().unwrap();
        let config = file::FileConfig {
            include: vec![dir.path().join("*")],
            ..test_default_file_config(&dir)
        };

        let path = dir.path().join("file");
        let mut file = File::create(&path).unwrap();
        writeln!(&mut file, "zeroth line").unwrap();
        sleep_500_millis().await;

        // First time server runs it picks up existing lines.
        {
            let (trigger_shutdown, shutdown, _) = ShutdownSignal::new_wired();

            let (tx, rx) = Pipeline::new_test();
            let source = file::file_source(&config, config.data_dir.clone().unwrap(), shutdown, tx);
            tokio::spawn(source);

            sleep_500_millis().await;
            writeln!(&mut file, "first line").unwrap();
            sleep_500_millis().await;

            drop(trigger_shutdown);

            let received = wait_with_timeout(rx.collect::<Vec<_>>()).await;
            let lines = received
                .into_iter()
                .map(|event| event.as_log()[log_schema().message_key()].to_string_lossy())
                .collect::<Vec<_>>();
            assert_eq!(lines, vec!["zeroth line", "first line"]);
        }
        // Restart server, read file from checkpoint.
        {
            let (trigger_shutdown, shutdown, _) = ShutdownSignal::new_wired();

            let (tx, rx) = Pipeline::new_test();
            let source = file::file_source(&config, config.data_dir.clone().unwrap(), shutdown, tx);
            tokio::spawn(source);

            sleep_500_millis().await;
            writeln!(&mut file, "second line").unwrap();
            sleep_500_millis().await;

            drop(trigger_shutdown);

            let received = wait_with_timeout(rx.collect::<Vec<_>>()).await;
            let lines = received
                .into_iter()
                .map(|event| event.as_log()[log_schema().message_key()].to_string_lossy())
                .collect::<Vec<_>>();
            assert_eq!(lines, vec!["second line"]);
        }
        // Restart server, read files from beginning.
        {
            let (trigger_shutdown, shutdown, _) = ShutdownSignal::new_wired();

            let config = file::FileConfig {
                include: vec![dir.path().join("*")],
                start_at_beginning: true,
                ..test_default_file_config(&dir)
            };
            let (tx, rx) = Pipeline::new_test();
            let source = file::file_source(&config, config.data_dir.clone().unwrap(), shutdown, tx);
            tokio::spawn(source);

            sleep_500_millis().await;
            writeln!(&mut file, "third line").unwrap();
            sleep_500_millis().await;

            drop(trigger_shutdown);

            let received = wait_with_timeout(rx.collect::<Vec<_>>()).await;
            let lines = received
                .into_iter()
                .map(|event| event.as_log()[log_schema().message_key()].to_string_lossy())
                .collect::<Vec<_>>();
            assert_eq!(
                lines,
                vec!["zeroth line", "first line", "second line", "third line"]
            );
        }
    }

    #[tokio::test]
    async fn file_start_position_server_restart_with_file_rotation() {
        let dir = tempdir().unwrap();
        let config = file::FileConfig {
            include: vec![dir.path().join("*")],
            ..test_default_file_config(&dir)
        };

        let path = dir.path().join("file");
        let path_for_old_file = dir.path().join("file.old");
        // Run server first time, collect some lines.
        {
            let (trigger_shutdown, shutdown, _) = ShutdownSignal::new_wired();

            let (tx, rx) = Pipeline::new_test();
            let source = file::file_source(&config, config.data_dir.clone().unwrap(), shutdown, tx);
            tokio::spawn(source);

            let mut file = File::create(&path).unwrap();
            sleep_500_millis().await;
            writeln!(&mut file, "first line").unwrap();
            sleep_500_millis().await;

            drop(trigger_shutdown);

            let received = wait_with_timeout(rx.collect::<Vec<_>>()).await;
            let lines = received
                .into_iter()
                .map(|event| event.as_log()[log_schema().message_key()].to_string_lossy())
                .collect::<Vec<_>>();
            assert_eq!(lines, vec!["first line"]);
        }
        // Perform 'file rotation' to archive old lines.
        fs::rename(&path, &path_for_old_file).expect("could not rename");
        // Restart the server and make sure it does not re-read the old file
        // even though it has a new name.
        {
            let (trigger_shutdown, shutdown, _) = ShutdownSignal::new_wired();

            let (tx, rx) = Pipeline::new_test();
            let source = file::file_source(&config, config.data_dir.clone().unwrap(), shutdown, tx);
            tokio::spawn(source);

            let mut file = File::create(&path).unwrap();
            sleep_500_millis().await;
            writeln!(&mut file, "second line").unwrap();
            sleep_500_millis().await;

            drop(trigger_shutdown);

            let received = wait_with_timeout(rx.collect::<Vec<_>>()).await;
            let lines = received
                .into_iter()
                .map(|event| event.as_log()[log_schema().message_key()].to_string_lossy())
                .collect::<Vec<_>>();
            assert_eq!(lines, vec!["second line"]);
        }
    }

    #[cfg(unix)] // this test uses unix-specific function `futimes` during test time
    #[tokio::test]
    async fn file_start_position_ignore_old_files() {
        use std::os::unix::io::AsRawFd;
        use std::time::{Duration, SystemTime};

        let (tx, rx) = Pipeline::new_test();
        let (trigger_shutdown, shutdown, _) = ShutdownSignal::new_wired();
        let dir = tempdir().unwrap();
        let config = file::FileConfig {
            include: vec![dir.path().join("*")],
            start_at_beginning: true,
            ignore_older: Some(5),
            ..test_default_file_config(&dir)
        };

        let source = file::file_source(&config, config.data_dir.clone().unwrap(), shutdown, tx);
        tokio::spawn(source);

        let before_path = dir.path().join("before");
        let mut before_file = File::create(&before_path).unwrap();
        let after_path = dir.path().join("after");
        let mut after_file = File::create(&after_path).unwrap();

        writeln!(&mut before_file, "first line").unwrap(); // first few bytes make up unique file fingerprint
        writeln!(&mut after_file, "_first line").unwrap(); //   and therefore need to be non-identical

        {
            // Set the modified times
            let before = SystemTime::now() - Duration::from_secs(8);
            let after = SystemTime::now() - Duration::from_secs(2);

            let before_time = libc::timeval {
                tv_sec: before
                    .duration_since(SystemTime::UNIX_EPOCH)
                    .unwrap()
                    .as_secs() as _,
                tv_usec: 0,
            };
            let before_times = [before_time, before_time];

            let after_time = libc::timeval {
                tv_sec: after
                    .duration_since(SystemTime::UNIX_EPOCH)
                    .unwrap()
                    .as_secs() as _,
                tv_usec: 0,
            };
            let after_times = [after_time, after_time];

            unsafe {
                libc::futimes(before_file.as_raw_fd(), before_times.as_ptr());
                libc::futimes(after_file.as_raw_fd(), after_times.as_ptr());
            }
        }

        sleep_500_millis().await;
        writeln!(&mut before_file, "second line").unwrap();
        writeln!(&mut after_file, "_second line").unwrap();

        sleep_500_millis().await;

        drop(trigger_shutdown);

        let received = wait_with_timeout(rx.collect::<Vec<_>>()).await;
        let before_lines = received
            .iter()
            .filter(|event| {
                event.as_log()[Lookup::from("file")]
                    .to_string_lossy()
                    .ends_with("before")
            })
            .map(|event| event.as_log()[log_schema().message_key()].to_string_lossy())
            .collect::<Vec<_>>();
        let after_lines = received
            .iter()
            .filter(|event| {
                event.as_log()[Lookup::from("file")]
                    .to_string_lossy()
                    .ends_with("after")
            })
            .map(|event| event.as_log()[log_schema().message_key()].to_string_lossy())
            .collect::<Vec<_>>();
        assert_eq!(before_lines, vec!["second line"]);
        assert_eq!(after_lines, vec!["_first line", "_second line"]);
    }

    #[tokio::test]
    async fn file_max_line_bytes() {
        let (tx, rx) = Pipeline::new_test();
        let (trigger_shutdown, shutdown, _) = ShutdownSignal::new_wired();

        let dir = tempdir().unwrap();
        let config = file::FileConfig {
            include: vec![dir.path().join("*")],
            max_line_bytes: 10,
            ..test_default_file_config(&dir)
        };

        let source = file::file_source(&config, config.data_dir.clone().unwrap(), shutdown, tx);
        tokio::spawn(source);

        let path = dir.path().join("file");
        let mut file = File::create(&path).unwrap();

        sleep_500_millis().await; // The files must be observed at their original lengths before writing to them

        writeln!(&mut file, "short").unwrap();
        writeln!(&mut file, "this is too long").unwrap();
        writeln!(&mut file, "11 eleven11").unwrap();
        let super_long = std::iter::repeat("This line is super long and will take up more space that BufReader's internal buffer, just to make sure that everything works properly when multiple read calls are involved").take(10000).collect::<String>();
        writeln!(&mut file, "{}", super_long).unwrap();
        writeln!(&mut file, "exactly 10").unwrap();
        writeln!(&mut file, "it can end on a line that's too long").unwrap();

        sleep_500_millis().await;
        sleep_500_millis().await;

        writeln!(&mut file, "and then continue").unwrap();
        writeln!(&mut file, "last short").unwrap();

        sleep_500_millis().await;
        sleep_500_millis().await;

        drop(trigger_shutdown);

        let received = wait_with_timeout(
            rx.map(|event| {
                event
                    .as_log()
                    .get(log_schema().message_key())
                    .unwrap()
                    .clone()
            })
            .collect::<Vec<_>>(),
        )
        .await;

        assert_eq!(
            received,
            vec!["short".into(), "exactly 10".into(), "last short".into()]
        );
    }

    #[tokio::test]
    async fn test_multi_line_aggregation_legacy() {
        let (tx, rx) = Pipeline::new_test();
        let (trigger_shutdown, shutdown, _) = ShutdownSignal::new_wired();

        let dir = tempdir().unwrap();
        let config = file::FileConfig {
            include: vec![dir.path().join("*")],
            message_start_indicator: Some("INFO".into()),
            multi_line_timeout: 25, // less than 50 in sleep()
            ..test_default_file_config(&dir)
        };

        let source = file::file_source(&config, config.data_dir.clone().unwrap(), shutdown, tx);
        tokio::spawn(source);

        let path = dir.path().join("file");
        let mut file = File::create(&path).unwrap();

        sleep_500_millis().await; // The files must be observed at their original lengths before writing to them

        writeln!(&mut file, "leftover foo").unwrap();
        writeln!(&mut file, "INFO hello").unwrap();
        writeln!(&mut file, "INFO goodbye").unwrap();
        writeln!(&mut file, "part of goodbye").unwrap();

        sleep_500_millis().await;

        writeln!(&mut file, "INFO hi again").unwrap();
        writeln!(&mut file, "and some more").unwrap();
        writeln!(&mut file, "INFO hello").unwrap();

        sleep_500_millis().await;

        writeln!(&mut file, "too slow").unwrap();
        writeln!(&mut file, "INFO doesn't have").unwrap();
        writeln!(&mut file, "to be INFO in").unwrap();
        writeln!(&mut file, "the middle").unwrap();

        sleep_500_millis().await;

        drop(trigger_shutdown);

        let received = wait_with_timeout(
            rx.map(|event| {
                event
                    .as_log()
                    .get(log_schema().message_key())
                    .unwrap()
                    .clone()
            })
            .collect::<Vec<_>>(),
        )
        .await;

        assert_eq!(
            received,
            vec![
                "leftover foo".into(),
                "INFO hello".into(),
                "INFO goodbye\npart of goodbye".into(),
                "INFO hi again\nand some more".into(),
                "INFO hello".into(),
                "too slow".into(),
                "INFO doesn't have".into(),
                "to be INFO in\nthe middle".into(),
            ]
        );
    }

    #[tokio::test]
    async fn test_multi_line_aggregation() {
        let (tx, rx) = Pipeline::new_test();
        let (trigger_shutdown, shutdown, _) = ShutdownSignal::new_wired();

        let dir = tempdir().unwrap();
        let config = file::FileConfig {
            include: vec![dir.path().join("*")],
            multiline: Some(MultilineConfig {
                start_pattern: "INFO".to_owned(),
                condition_pattern: "INFO".to_owned(),
                mode: line_agg::Mode::HaltBefore,
                timeout_ms: 25, // less than 50 in sleep()
            }),
            ..test_default_file_config(&dir)
        };

        let source = file::file_source(&config, config.data_dir.clone().unwrap(), shutdown, tx);
        tokio::spawn(source);

        let path = dir.path().join("file");
        let mut file = File::create(&path).unwrap();

        sleep_500_millis().await; // The files must be observed at their original lengths before writing to them

        writeln!(&mut file, "leftover foo").unwrap();
        writeln!(&mut file, "INFO hello").unwrap();
        writeln!(&mut file, "INFO goodbye").unwrap();
        writeln!(&mut file, "part of goodbye").unwrap();

        sleep_500_millis().await;

        writeln!(&mut file, "INFO hi again").unwrap();
        writeln!(&mut file, "and some more").unwrap();
        writeln!(&mut file, "INFO hello").unwrap();

        sleep_500_millis().await;

        writeln!(&mut file, "too slow").unwrap();
        writeln!(&mut file, "INFO doesn't have").unwrap();
        writeln!(&mut file, "to be INFO in").unwrap();
        writeln!(&mut file, "the middle").unwrap();

        sleep_500_millis().await;

        drop(trigger_shutdown);

        let received = wait_with_timeout(
            rx.map(|event| {
                event
                    .as_log()
                    .get(log_schema().message_key())
                    .unwrap()
                    .clone()
            })
            .collect::<Vec<_>>(),
        )
        .await;

        assert_eq!(
            received,
            vec![
                "leftover foo".into(),
                "INFO hello".into(),
                "INFO goodbye\npart of goodbye".into(),
                "INFO hi again\nand some more".into(),
                "INFO hello".into(),
                "too slow".into(),
                "INFO doesn't have".into(),
                "to be INFO in\nthe middle".into(),
            ]
        );
    }

    #[tokio::test]
    async fn test_fair_reads() {
        let (tx, rx) = Pipeline::new_test();
        let (trigger_shutdown, shutdown, _) = ShutdownSignal::new_wired();

        let dir = tempdir().unwrap();
        let config = file::FileConfig {
            include: vec![dir.path().join("*")],
            start_at_beginning: true,
            max_read_bytes: 1,
            oldest_first: false,
            ..test_default_file_config(&dir)
        };

        let older_path = dir.path().join("z_older_file");
        let mut older = File::create(&older_path).unwrap();

        sleep_500_millis().await;

        let newer_path = dir.path().join("a_newer_file");
        let mut newer = File::create(&newer_path).unwrap();

        writeln!(&mut older, "hello i am the old file").unwrap();
        writeln!(&mut older, "i have been around a while").unwrap();
        writeln!(&mut older, "you can read newer files at the same time").unwrap();

        writeln!(&mut newer, "and i am the new file").unwrap();
        writeln!(&mut newer, "this should be interleaved with the old one").unwrap();
        writeln!(&mut newer, "which is fine because we want fairness").unwrap();

        sleep_500_millis().await;

        let source = file::file_source(&config, config.data_dir.clone().unwrap(), shutdown, tx);
        tokio::spawn(source);

        sleep_500_millis().await;

        drop(trigger_shutdown);

        let received = wait_with_timeout(
            rx.map(|event| {
                event
                    .as_log()
                    .get(log_schema().message_key())
                    .unwrap()
                    .clone()
            })
            .collect::<Vec<_>>(),
        )
        .await;

        assert_eq!(
            received,
            vec![
                "hello i am the old file".into(),
                "and i am the new file".into(),
                "i have been around a while".into(),
                "this should be interleaved with the old one".into(),
                "you can read newer files at the same time".into(),
                "which is fine because we want fairness".into(),
            ]
        );
    }

    #[tokio::test]
    async fn test_oldest_first() {
        let (tx, rx) = Pipeline::new_test();
        let (trigger_shutdown, shutdown, _) = ShutdownSignal::new_wired();

        let dir = tempdir().unwrap();
        let config = file::FileConfig {
            include: vec![dir.path().join("*")],
            start_at_beginning: true,
            max_read_bytes: 1,
            oldest_first: true,
            ..test_default_file_config(&dir)
        };

        let older_path = dir.path().join("z_older_file");
        let mut older = File::create(&older_path).unwrap();

        sleep_500_millis().await;

        let newer_path = dir.path().join("a_newer_file");
        let mut newer = File::create(&newer_path).unwrap();

        writeln!(&mut older, "hello i am the old file").unwrap();
        writeln!(&mut older, "i have been around a while").unwrap();
        writeln!(&mut older, "you should definitely read all of me first").unwrap();

        writeln!(&mut newer, "i'm new").unwrap();
        writeln!(&mut newer, "hopefully you read all the old stuff first").unwrap();
        writeln!(&mut newer, "because otherwise i'm not going to make sense").unwrap();

        sleep_500_millis().await;

        let source = file::file_source(&config, config.data_dir.clone().unwrap(), shutdown, tx);
        tokio::spawn(source);

        sleep_500_millis().await;

        drop(trigger_shutdown);

        let received = wait_with_timeout(
            rx.map(|event| {
                event
                    .as_log()
                    .get(log_schema().message_key())
                    .unwrap()
                    .clone()
            })
            .collect::<Vec<_>>(),
        )
        .await;

        assert_eq!(
            received,
            vec![
                "hello i am the old file".into(),
                "i have been around a while".into(),
                "you should definitely read all of me first".into(),
                "i'm new".into(),
                "hopefully you read all the old stuff first".into(),
                "because otherwise i'm not going to make sense".into(),
            ]
        );
    }

    #[tokio::test]
    async fn test_split_reads() {
        let (tx, rx) = Pipeline::new_test();
        let (trigger_shutdown, shutdown, _) = ShutdownSignal::new_wired();

        let dir = tempdir().unwrap();
        let config = file::FileConfig {
            include: vec![dir.path().join("*")],
            start_at_beginning: true,
            max_read_bytes: 1,
            ..test_default_file_config(&dir)
        };

        let path = dir.path().join("file");
        let mut file = File::create(&path).unwrap();

        writeln!(&mut file, "hello i am a normal line").unwrap();

        sleep_500_millis().await;

        let source = file::file_source(&config, config.data_dir.clone().unwrap(), shutdown, tx);
        tokio::spawn(source);

        sleep_500_millis().await;

        write!(&mut file, "i am not a full line").unwrap();

        // Longer than the EOF timeout
        sleep_500_millis().await;

        writeln!(&mut file, " until now").unwrap();

        sleep_500_millis().await;

        drop(trigger_shutdown);

        let received = wait_with_timeout(
            rx.map(|event| {
                event
                    .as_log()
                    .get(log_schema().message_key())
                    .unwrap()
                    .clone()
            })
            .collect::<Vec<_>>(),
        )
        .await;

        assert_eq!(
            received,
            vec![
                "hello i am a normal line".into(),
                "i am not a full line until now".into(),
            ]
        );
    }

    #[tokio::test]
    async fn test_gzipped_file() {
        let (tx, rx) = Pipeline::new_test();
        let (trigger_shutdown, shutdown, _) = ShutdownSignal::new_wired();

        let dir = tempdir().unwrap();
        let config = file::FileConfig {
            include: vec![PathBuf::from("tests/data/gzipped.log")],
            // TODO: remove this once files are fingerprinted after decompression
            //
            // Currently, this needs to be smaller than the total size of the compressed file
            // because the fingerprinter tries to read until a newline, which it's not going to see
            // in the compressed data, or this number of bytes. If it hits EOF before that, it
            // can't return a fingerprint because the value would change once more data is written.
            max_line_bytes: 100,
            ..test_default_file_config(&dir)
        };

        let source = file::file_source(&config, config.data_dir.clone().unwrap(), shutdown, tx);
        tokio::spawn(source);

        sleep_500_millis().await;

        drop(trigger_shutdown);

        let received = wait_with_timeout(
            rx.map(|event| {
                event
                    .as_log()
                    .get(log_schema().message_key())
                    .unwrap()
                    .clone()
            })
            .collect::<Vec<_>>(),
        )
        .await;

        assert_eq!(
            received,
            vec![
                "this is a simple file".into(),
                "i have been compressed".into(),
                "in order to make me smaller".into(),
                "but you can still read me".into(),
                "hooray".into(),
            ]
        );
    }

    // TODO: Renable test for Mac after https://github.com/timberio/vector/issues/4196 has been resolved
    // TODO: and check if the original issue has been resolved https://github.com/timberio/vector/issues/3780.
    #[cfg(not(target_os = "macos"))]
    #[tokio::test]
    async fn remove_file() {
        let n = 5;
        let remove_after = 1;

        let (tx, rx) = Pipeline::new_test();
        let (trigger_shutdown, shutdown, _) = ShutdownSignal::new_wired();

        let dir = tempdir().unwrap();
        let config = file::FileConfig {
            include: vec![dir.path().join("*")],
            remove_after: Some(remove_after),
            glob_minimum_cooldown: 100,
            ..test_default_file_config(&dir)
        };

        let source = file::file_source(&config, config.data_dir.clone().unwrap(), shutdown, tx);
        tokio::spawn(source);

        let path = dir.path().join("file");
        let mut file = File::create(&path).unwrap();

        sleep_500_millis().await; // The files must be observed at their original lengths before writing to them

        for i in 0..n {
            writeln!(&mut file, "{}", i).unwrap();
        }
        std::mem::drop(file);

        for _ in 0..10 {
            // Wait for remove grace period to end.
            delay_for(Duration::from_secs(remove_after + 1)).await;

            if File::open(&path).is_err() {
                break;
            }
        }

        drop(trigger_shutdown);

        let received = wait_with_timeout(rx.collect::<Vec<_>>()).await;
        assert_eq!(received.len(), n);

        match File::open(&path) {
            Ok(_) => panic!("File wasn't removed"),
            Err(error) => assert_eq!(error.kind(), std::io::ErrorKind::NotFound),
        }
    }
}<|MERGE_RESOLUTION|>--- conflicted
+++ resolved
@@ -329,17 +329,12 @@
 #[cfg(test)]
 mod tests {
     use super::*;
-<<<<<<< HEAD
     use crate::{
         config::Config,
         event::{Lookup, LookupBuf},
         shutdown::ShutdownSignal,
         sources::file,
     };
-    use futures01::Stream;
-=======
-    use crate::{config::Config, shutdown::ShutdownSignal, sources::file};
->>>>>>> 9052239a
     use pretty_assertions::assert_eq;
     use std::{
         collections::HashSet,
